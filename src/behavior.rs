use egui::{
    vec2, Color32, Id, Rect, Response, Rgba, Sense, Stroke, TextStyle, Ui, Vec2, Visuals,
    WidgetText,
};

use super::{ResizeState, SimplificationOptions, Tile, TileId, Tiles, UiResponse};

/// The kind of edit that triggered the call to [`Behavior::on_edit`].
#[derive(Clone, Debug, PartialEq, Eq)]
pub enum EditAction {
    /// A tile was resized by dragging or double-clicking a boundary.
    TileResized,

    /// A drag with a tile started.
    TileDragged,

    /// A tile was dropped and its position changed accordingly.
    TileDropped,

    /// A tab was selected by a click, or by hovering a dragged tile over it,
    /// or there was no active tab and egui picked an arbitrary one.
    TabSelected,
}

/// The state of a tab, used to inform the rendering of the tab.
#[derive(Clone, Debug, Default)]
pub struct TabState {
    /// Is the tab currently selected?
    pub active: bool,

    /// Is the tab currently being dragged?
    pub is_being_dragged: bool,

    /// Should the tab have a close button?
    pub closable: bool,
}

/// Trait defining how the [`super::Tree`] and its panes should be shown.
pub trait Behavior<Pane> {
    /// Show a pane tile in the given [`egui::Ui`].
    ///
    /// You can make the pane draggable by returning [`UiResponse::DragStarted`]
    /// when the user drags some handle.
    fn pane_ui(&mut self, ui: &mut Ui, tile_id: TileId, pane: &mut Pane) -> UiResponse;

    /// The title of a pane tab.
    fn tab_title_for_pane(&mut self, pane: &Pane) -> WidgetText;

    /// Should the tab have a close-button?
    fn is_tab_closable(&self, _tiles: &Tiles<Pane>, _tile_id: TileId) -> bool {
        false
    }

    /// Called when the close-button on a tab is pressed.
    ///
    /// Return `false` to abort the closing of a tab (e.g. after showing a message box).
    fn on_tab_close(&mut self, _tiles: &mut Tiles<Pane>, _tile_id: TileId) -> bool {
        true
    }

    /// The size of the close button in the tab.
    fn close_button_outer_size(&self) -> f32 {
        12.0
    }

    /// How much smaller the visual part of the close-button will be
    /// compared to [`Self::close_button_outer_size`].
    fn close_button_inner_margin(&self) -> f32 {
        2.0
    }

    /// The title of a general tab.
    ///
    /// The default implementation calls [`Self::tab_title_for_pane`] for panes and
    /// uses the name of the [`crate::ContainerKind`] for [`crate::Container`]s.
    fn tab_title_for_tile(&mut self, tiles: &Tiles<Pane>, tile_id: TileId) -> WidgetText {
        if let Some(tile) = tiles.get(tile_id) {
            match tile {
                Tile::Pane(pane) => self.tab_title_for_pane(pane),
                Tile::Container(container) => format!("{:?}", container.kind()).into(),
            }
        } else {
            "MISSING TILE".into()
        }
    }

    /// Show the ui for the a tab of some tile.
    ///
    /// The default implementation shows a clickable button with the title for that tile,
    /// gotten with [`Self::tab_title_for_tile`].
    /// The default implementation also calls [`Self::on_tab_button`].
    ///
    /// You can override the default implementation to add e.g. a close button.
    /// Make sure it is sensitive to clicks and drags (if you want to enable drag-and-drop of tabs).
    #[allow(clippy::fn_params_excessive_bools)]
    fn tab_ui(
        &mut self,
        tiles: &mut Tiles<Pane>,
        ui: &mut Ui,
        id: Id,
        tile_id: TileId,
        state: TabState,
    ) -> Response {
        let text = self.tab_title_for_tile(tiles, tile_id);
        let close_btn_size = Vec2::splat(self.close_button_outer_size());
        let close_btn_left_padding = 4.0;
        let font_id = TextStyle::Button.resolve(ui.style());
<<<<<<< HEAD
        let galley = text.into_galley(ui, Some(egui::TextWrapMode::Extend), f32::INFINITY, font_id);

=======
        let galley = text.into_galley(ui, Some(false), f32::INFINITY, font_id);
>>>>>>> 7530ba63
        let x_margin = self.tab_title_spacing(ui.visuals());

        let button_width = galley.size().x
            + 2.0 * x_margin
            + f32::from(state.closable) * (close_btn_left_padding + close_btn_size.x);
        let (_, tab_rect) = ui.allocate_space(vec2(button_width, ui.available_height()));

        let tab_response = ui
            .interact(tab_rect, id, Sense::click_and_drag())
            .on_hover_cursor(egui::CursorIcon::Grab);

        // Show a gap when dragged
        if ui.is_rect_visible(tab_rect) && !state.is_being_dragged {
            let bg_color = self.tab_bg_color(ui.visuals(), tiles, tile_id, &state);
            let stroke = self.tab_outline_stroke(ui.visuals(), tiles, tile_id, &state);
            ui.painter()
                .rect(tab_rect.shrink(0.5), 0.0, bg_color, stroke);

            if state.active {
                // Make the tab name area connect with the tab ui area:
                ui.painter().hline(
                    tab_rect.x_range(),
                    tab_rect.bottom(),
                    Stroke::new(stroke.width + 1.0, bg_color),
                );
            }

            // Prepare title's text for rendering
            let text_color = self.tab_text_color(ui.visuals(), tiles, tile_id, state.active);
            let text_position = egui::Align2::LEFT_CENTER
                .align_size_within_rect(galley.size(), tab_rect.shrink(x_margin))
                .min;

            // Render the title
            ui.painter().galley(text_position, galley, text_color);

            // Conditionally render the close button
            if state.closable {
                let close_btn_rect = egui::Align2::RIGHT_CENTER
                    .align_size_within_rect(close_btn_size, tab_rect.shrink(x_margin));

                // Allocate
                let close_btn_id = ui.auto_id_with("tab_close_btn");
                let close_btn_response = ui
                    .interact(close_btn_rect, close_btn_id, Sense::click_and_drag())
                    .on_hover_cursor(egui::CursorIcon::Default);

                let visuals = ui.style().interact(&close_btn_response);

                // Scale based on the interaction visuals
                let rect = close_btn_rect
                    .shrink(self.close_button_inner_margin())
                    .expand(visuals.expansion);
                let stroke = visuals.fg_stroke;

                // paint the crossed lines
                ui.painter() // paints \
                    .line_segment([rect.left_top(), rect.right_bottom()], stroke);
                ui.painter() // paints /
                    .line_segment([rect.right_top(), rect.left_bottom()], stroke);

                // Give the user a chance to react to the close button being clicked
                // Only close if the user returns true (handled)
                if close_btn_response.clicked() {
                    log::debug!("Tab close requested for tile: {tile_id:?}");

                    // Close the tab if the implementation wants to
                    if self.on_tab_close(tiles, tile_id) {
                        log::debug!("Implementation confirmed close request for tile: {tile_id:?}");

                        tiles.remove(tile_id);
                    } else {
                        log::debug!("Implementation denied close request for tile: {tile_id:?}");
                    }
                }
            }
        }

        self.on_tab_button(tiles, tile_id, tab_response)
    }

    /// Show the ui for the tab being dragged.
    fn drag_ui(&mut self, tiles: &Tiles<Pane>, ui: &mut Ui, tile_id: TileId) {
        let mut frame = egui::Frame::popup(ui.style());
        frame.fill = frame.fill.gamma_multiply(0.5); // Make see-through
        frame.show(ui, |ui| {
            // TODO(emilk): preview contents?
            let text = self.tab_title_for_tile(tiles, tile_id);
            ui.label(text);
        });
    }

    /// Called by the default implementation of [`Self::tab_ui`] for each added button
    fn on_tab_button(
        &mut self,
        _tiles: &Tiles<Pane>,
        _tile_id: TileId,
        button_response: Response,
    ) -> Response {
        button_response
    }

    /// Return `false` if a given pane should be removed from its parent.
    fn retain_pane(&mut self, _pane: &Pane) -> bool {
        true
    }

    /// Adds some UI to the top right of each tab bar.
    ///
    /// You can use this to, for instance, add a button for adding new tabs.
    ///
    /// The widgets will be added right-to-left.
    ///
    /// `_scroll_offset` is a mutable reference to the tab scroll value.
    /// Adding to this value will scroll the tabs to the right, subtracting to the left.
    fn top_bar_right_ui(
        &mut self,
        _tiles: &Tiles<Pane>,
        _ui: &mut Ui,
        _tile_id: TileId,
        _tabs: &crate::Tabs,
        _scroll_offset: &mut f32,
    ) {
        // if ui.button("➕").clicked() {
        // }
    }

    /// The height of the bar holding tab titles.
    fn tab_bar_height(&self, _style: &egui::Style) -> f32 {
        24.0
    }

    /// Width of the gap between tiles in a horizontal or vertical layout,
    /// and between rows/columns in a grid layout.
    fn gap_width(&self, _style: &egui::Style) -> f32 {
        1.0
    }

    /// No child should shrink below this width nor height.
    fn min_size(&self) -> f32 {
        32.0
    }

    /// Show we preview panes that are being dragged,
    /// i.e. show their ui in the region where they will end up?
    fn preview_dragged_panes(&self) -> bool {
        false
    }

    /// Cover the tile that is being dragged with this color.
    fn dragged_overlay_color(&self, visuals: &Visuals) -> Color32 {
        visuals.panel_fill.gamma_multiply(0.5)
    }

    /// What are the rules for simplifying the tree?
    fn simplification_options(&self) -> SimplificationOptions {
        SimplificationOptions::default()
    }

    /// Add some custom painting on top of a tile (container or pane), e.g. draw an outline on top of it.
    fn paint_on_top_of_tile(
        &self,
        _painter: &egui::Painter,
        _style: &egui::Style,
        _tile_id: TileId,
        _rect: Rect,
    ) {
    }

    /// The stroke used for the lines in horizontal, vertical, and grid layouts.
    fn resize_stroke(&self, style: &egui::Style, resize_state: ResizeState) -> Stroke {
        match resize_state {
            ResizeState::Idle => {
                Stroke::new(self.gap_width(style), self.tab_bar_color(&style.visuals))
            }
            ResizeState::Hovering => style.visuals.widgets.hovered.fg_stroke,
            ResizeState::Dragging => style.visuals.widgets.active.fg_stroke,
        }
    }

    /// Extra spacing to left and right of tab titles.
    fn tab_title_spacing(&self, _visuals: &Visuals) -> f32 {
        8.0
    }

    /// The background color of the tab bar.
    fn tab_bar_color(&self, visuals: &Visuals) -> Color32 {
        if visuals.dark_mode {
            visuals.extreme_bg_color
        } else {
            (Rgba::from(visuals.panel_fill) * Rgba::from_gray(0.8)).into()
        }
    }

    /// The background color of a tab.
    fn tab_bg_color(
        &self,
        visuals: &Visuals,
        _tiles: &Tiles<Pane>,
        _tile_id: TileId,
        state: &TabState,
    ) -> Color32 {
        if state.active {
            visuals.panel_fill // same as the tab contents
        } else {
            Color32::TRANSPARENT // fade into background
        }
    }

    /// Stroke of the outline around a tab title.
    fn tab_outline_stroke(
        &self,
        visuals: &Visuals,
        _tiles: &Tiles<Pane>,
        _tile_id: TileId,
        state: &TabState,
    ) -> Stroke {
        if state.active {
            Stroke::new(1.0, visuals.widgets.active.bg_fill)
        } else {
            Stroke::NONE
        }
    }

    /// Stroke of the line separating the tab title bar and the content of the active tab.
    fn tab_bar_hline_stroke(&self, visuals: &Visuals) -> Stroke {
        Stroke::new(1.0, visuals.widgets.noninteractive.bg_stroke.color)
    }

    /// The color of the title text of the tab.
    ///
    /// This is the fallback color used if [`Self::tab_title_for_tile`]
    /// has no color.
    fn tab_text_color(
        &self,
        visuals: &Visuals,
        _tiles: &Tiles<Pane>,
        _tile_id: TileId,
        active: bool,
    ) -> Color32 {
        if active {
            visuals.widgets.active.text_color()
        } else {
            visuals.widgets.noninteractive.text_color()
        }
    }

    /// When drag-and-dropping a tile, the candidate area is drawn with this stroke.
    fn drag_preview_stroke(&self, visuals: &Visuals) -> Stroke {
        visuals.selection.stroke
    }

    /// When drag-and-dropping a tile, the candidate area is drawn with this background color.
    fn drag_preview_color(&self, visuals: &Visuals) -> Color32 {
        visuals.selection.stroke.color.gamma_multiply(0.5)
    }

    /// When drag-and-dropping a tile, how do we preview what is about to happen?
    fn paint_drag_preview(
        &self,
        visuals: &Visuals,
        painter: &egui::Painter,
        parent_rect: Option<Rect>,
        preview_rect: Rect,
    ) {
        let preview_stroke = self.drag_preview_stroke(visuals);
        let preview_color = self.drag_preview_color(visuals);

        if let Some(parent_rect) = parent_rect {
            // Show which parent we will be dropped into
            painter.rect_stroke(parent_rect, 1.0, preview_stroke);
        }

        painter.rect(preview_rect, 1.0, preview_color, preview_stroke);
    }

    /// How many columns should we use for a [`crate::Grid`] put into [`crate::GridLayout::Auto`]?
    ///
    /// The default heuristic tried to find a good column count that results in a per-tile aspect-ratio
    /// of [`Self::ideal_tile_aspect_ratio`].
    ///
    /// The `rect` is the available space for the grid,
    /// and `gap` is the distance between each column and row.
    fn grid_auto_column_count(&self, num_visible_children: usize, rect: Rect, gap: f32) -> usize {
        num_columns_heuristic(
            num_visible_children,
            rect.size(),
            gap,
            self.ideal_tile_aspect_ratio(),
        )
    }

    /// When using [`crate::GridLayout::Auto`], what is the ideal aspect ratio of a tile?
    fn ideal_tile_aspect_ratio(&self) -> f32 {
        4.0 / 3.0
    }

    // Callbacks:

    /// Called if the user edits the tree somehow, e.g. changes the size of some container,
    /// clicks a tab, or drags a tile.
    fn on_edit(&mut self, _edit_action: EditAction) {}
}

/// How many columns should we use to fit `n` children in a grid?
fn num_columns_heuristic(n: usize, size: Vec2, gap: f32, desired_aspect: f32) -> usize {
    let mut best_loss = f32::INFINITY;
    let mut best_num_columns = 1;

    for ncols in 1..=n {
        if 4 <= n && ncols == n - 1 {
            // Don't suggest 7 columns when n=8 - that produces an ugly orphan on a single row.
            continue;
        }

        let nrows = (n + ncols - 1) / ncols;

        let cell_width = (size.x - gap * (ncols as f32 - 1.0)) / (ncols as f32);
        let cell_height = (size.y - gap * (nrows as f32 - 1.0)) / (nrows as f32);

        let cell_aspect = cell_width / cell_height;
        let aspect_diff = (desired_aspect - cell_aspect).abs();
        let num_empty_cells = ncols * nrows - n;

        let loss = aspect_diff * n as f32 + 2.0 * num_empty_cells as f32;

        if loss < best_loss {
            best_loss = loss;
            best_num_columns = ncols;
        }
    }

    best_num_columns
}

#[test]
fn test_num_columns_heuristic() {
    // Four tiles should always be in a 1x4, 2x2, or 4x1 grid - NEVER 2x3 or 3x2.

    let n = 4;
    let gap = 0.0;
    let ideal_tile_aspect_ratio = 4.0 / 3.0;

    for i in 0..=100 {
        let size = Vec2::new(100.0, egui::remap(i as f32, 0.0..=100.0, 1.0..=1000.0));

        let ncols = num_columns_heuristic(n, size, gap, ideal_tile_aspect_ratio);
        assert!(
            ncols == 1 || ncols == 2 || ncols == 4,
            "Size {size:?} got {ncols} columns"
        );
    }
}<|MERGE_RESOLUTION|>--- conflicted
+++ resolved
@@ -105,12 +105,8 @@
         let close_btn_size = Vec2::splat(self.close_button_outer_size());
         let close_btn_left_padding = 4.0;
         let font_id = TextStyle::Button.resolve(ui.style());
-<<<<<<< HEAD
         let galley = text.into_galley(ui, Some(egui::TextWrapMode::Extend), f32::INFINITY, font_id);
 
-=======
-        let galley = text.into_galley(ui, Some(false), f32::INFINITY, font_id);
->>>>>>> 7530ba63
         let x_margin = self.tab_title_spacing(ui.visuals());
 
         let button_width = galley.size().x

--- conflicted
+++ resolved
@@ -352,14 +352,8 @@
         }
 
         if visited.len() < self.tiles.len() {
-<<<<<<< HEAD
-            // This can happen if a user coses a whole tree of viewports,
+            // This can happen if a user closes a whole tree of viewports,
             // e.g. when closing a viewport tile.
-=======
-            // This should only happen if the user set up the tree in a bad state,
-            // or if it was restored from a bad state via serde.
-            // …or if there is a bug somewhere 😜
->>>>>>> 2bddbbd4
             log::debug!(
                 "GC collecting tiles: {:?}",
                 self.tiles

--- conflicted
+++ resolved
@@ -222,57 +222,6 @@
             .rect_filled(ui.max_rect(), 0.0, behavior.tab_bar_color(ui.visuals()));
 
         ui.with_layout(egui::Layout::right_to_left(egui::Align::Center), |ui| {
-<<<<<<< HEAD
-            // Add buttons such as "add new tab"
-            behavior.top_bar_rtl_ui(&tree.tiles, ui, tile_id, self);
-
-            ui.spacing_mut().item_spacing.x = 0.0; // Tabs have spacing built-in
-
-            ui.with_layout(egui::Layout::left_to_right(egui::Align::Center), |ui| {
-                ui.set_clip_rect(ui.max_rect()); // Don't cover the `rtl_ui` buttons.
-
-                if !tree.is_root(tile_id) {
-                    // Make the background behind the buttons draggable (to drag the parent container tile):
-                    if ui
-                        .interact(
-                            ui.max_rect(),
-                            ui.id().with("background"),
-                            egui::Sense::drag(),
-                        )
-                        .on_hover_cursor(egui::CursorIcon::Grab)
-                        .drag_started()
-                    {
-                        behavior.on_edit();
-                        ui.memory_mut(|mem| mem.set_dragged_id(tile_id.egui_id(&tree.id)));
-                    }
-                }
-
-                for (i, &child_id) in self.children.iter().enumerate() {
-                    if !tree.is_visible(child_id) {
-                        continue;
-                    }
-
-                    let is_being_dragged = is_being_dragged(ui.ctx(), &tree.id, child_id);
-
-                    let selected = self.is_active(child_id);
-                    let id = child_id.egui_id(&tree.id);
-
-                    let response =
-                        behavior.tab_ui(&tree.tiles, ui, id, child_id, selected, is_being_dragged);
-                    let response = response.on_hover_cursor(egui::CursorIcon::Grab);
-                    if response.clicked() {
-                        behavior.on_edit();
-                        next_active = Some(child_id);
-                    }
-
-                    if let Some(mouse_pos) = drop_context.mouse_pos {
-                        if drop_context.dragged_tile_id.is_some()
-                            && response.rect.contains(mouse_pos)
-                        {
-                            // Expand this tab - maybe the user wants to drop something into it!
-                            behavior.on_edit();
-                            next_active = Some(child_id);
-=======
             let scroll_state_id = ui.make_persistent_id(tile_id);
             let mut scroll_state = ui.ctx().memory_mut(|m| {
                 m.data
@@ -321,9 +270,8 @@
                                 .drag_started()
                             {
                                 behavior.on_edit();
-                                ui.memory_mut(|mem| mem.set_dragged_id(tile_id.egui_id()));
-                            }
->>>>>>> 90922d33
+                                ui.memory_mut(|mem| mem.set_dragged_id(tile_id.egui_id(&tree.id)));
+                            }
                         }
 
                         ui.spacing_mut().item_spacing.x = 0.0; // Tabs have spacing built-in
@@ -333,10 +281,10 @@
                                 continue;
                             }
 
-                            let is_being_dragged = is_being_dragged(ui.ctx(), child_id);
+                            let is_being_dragged = is_being_dragged(ui.ctx(), &tree.id, child_id);
 
                             let selected = self.is_active(child_id);
-                            let id = child_id.egui_id();
+                            let id = child_id.egui_id(&tree.id);
 
                             let response = behavior.tab_ui(
                                 &tree.tiles,

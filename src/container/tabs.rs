use egui::{scroll_area::ScrollBarVisibility, vec2, Rect, Vec2};

use crate::{
    is_being_dragged, Behavior, ContainerInsertion, DropContext, InsertionPoint, SimplifyAction,
    TileId, Tiles, Tree,
};

/// A container with tabs. Only one tab is open (active) at a time.
#[derive(Clone, Debug, Default, PartialEq, Eq, serde::Serialize, serde::Deserialize)]
pub struct Tabs {
    /// The tabs, in order.
    pub children: Vec<TileId>,

    /// The currently open tab.
    pub active: Option<TileId>,
}

#[derive(Default, Clone)]
struct ScrollState {
    pub offset: Vec2,
    pub consumed: Vec2,
    pub available: Vec2,
    pub offset_delta: Vec2,

    pub prev_frame_left: bool,
    pub prev_frame_right: bool,
}

impl Tabs {
    pub fn new(children: Vec<TileId>) -> Self {
        let active = children.first().copied();
        Self { children, active }
    }

    pub fn add_child(&mut self, child: TileId) {
        self.children.push(child);
    }

    pub fn set_active(&mut self, child: TileId) {
        self.active = Some(child);
    }

    pub fn is_active(&self, child: TileId) -> bool {
        Some(child) == self.active
    }

    pub(super) fn layout<Pane>(
        &mut self,
        tiles: &mut Tiles<Pane>,
        style: &egui::Style,
        behavior: &mut dyn Behavior<Pane>,
        rect: Rect,
    ) {
        if let Some(active) = self.active {
            if !tiles.is_visible(active) {
                self.active = None;
            }
        }

        if !self.children.iter().any(|&child| self.is_active(child)) {
            // Make sure something is active:
            self.active = self
                .children
                .iter()
                .copied()
                .find(|&child_id| tiles.is_visible(child_id));
        }

        let mut active_rect = rect;
        active_rect.min.y += behavior.tab_bar_height(style);

        if let Some(active) = self.active {
            // Only lay out the active tab (saves CPU):
            tiles.layout_tile(style, behavior, active_rect, active);
        }
    }

    pub(super) fn ui<Pane>(
        &mut self,
        tree: &mut Tree<Pane>,
        behavior: &mut dyn Behavior<Pane>,
        drop_context: &mut DropContext,
        ui: &mut egui::Ui,
        rect: Rect,
        tile_id: TileId,
    ) {
        let next_active = self.tab_bar_ui(tree, behavior, ui, rect, drop_context, tile_id);

        if let Some(active) = self.active {
            tree.tile_ui(behavior, drop_context, ui, active);
            crate::cover_tile_if_dragged(tree, behavior, ui, active);
        }

        // We have only laid out the active tab, so we need to switch active tab _after_ the ui pass above:
        self.active = next_active;
    }

    /// Returns the next active tab (e.g. the one clicked, or the current).
    fn tab_bar_ui<Pane>(
        &self,
        tree: &mut Tree<Pane>,
        behavior: &mut dyn Behavior<Pane>,
        ui: &mut egui::Ui,
        rect: Rect,
        drop_context: &mut DropContext,
        tile_id: TileId,
    ) -> Option<TileId> {
        let mut next_active = self.active;

        let scroll_state: ScrollState = ScrollState {
            prev_frame_left: false,
            prev_frame_right: false,
            ..ScrollState::default()
        };
        let id = ui.make_persistent_id(tile_id);

        ui.ctx().memory_mut(|m| {
            if m.data.get_temp::<ScrollState>(id).is_none() {
                m.data.insert_temp(id, scroll_state)
            }
        });

        let tab_bar_height = behavior.tab_bar_height(ui.style());
        let tab_bar_rect = rect.split_top_bottom_at_y(rect.top() + tab_bar_height).0;
        let mut ui = ui.child_ui(tab_bar_rect, *ui.layout());

        let mut button_rects = ahash::HashMap::default();
        let mut dragged_index = None;

        ui.painter()
            .rect_filled(ui.max_rect(), 0.0, behavior.tab_bar_color(ui.visuals()));

        ui.with_layout(egui::Layout::right_to_left(egui::Align::Center), |ui| {
            // Add buttons such as "add new tab"
            ui.spacing_mut().item_spacing.x = 0.0; // Tabs have spacing built-in

<<<<<<< HEAD
            let mut scroll_state: ScrollState = ui
                .ctx()
                .memory_mut(|m| m.data.get_temp::<ScrollState>(id))
                .unwrap();

            const LEFT_FRAME_SIZE: f32 = 20.0;
            const RIGHT_FRAME_SIZE: f32 = 20.0;

            let mut consume = ui.available_width();

            if (scroll_state.offset.x - RIGHT_FRAME_SIZE) > scroll_state.available.x {
                if scroll_state.prev_frame_right {
                    scroll_state.offset_delta.x += RIGHT_FRAME_SIZE;
                }

                scroll_state.prev_frame_right = false;
            } else if (scroll_state.offset.x - 0.0) > scroll_state.available.x {
                // DO NOTHING
            } else {
                scroll_state.prev_frame_right = true;
            }

            if scroll_state.offset.x > LEFT_FRAME_SIZE {
                if !scroll_state.prev_frame_left {
                    scroll_state.offset_delta.x += LEFT_FRAME_SIZE;
                }
=======
            ui.with_layout(egui::Layout::left_to_right(egui::Align::Center), |ui| {
                ui.set_clip_rect(ui.max_rect()); // Don't cover the `rtl_ui` buttons.

                if !tree.is_root(tile_id) {
                    // Make the background behind the buttons draggable (to drag the parent container tile):
                    if ui
                        .interact(
                            ui.max_rect(),
                            ui.id().with("background"),
                            egui::Sense::drag(),
                        )
                        .on_hover_cursor(egui::CursorIcon::Grab)
                        .drag_started()
                    {
                        ui.memory_mut(|mem| mem.set_dragged_id(tile_id.egui_id()));
                    }
                }

                for (i, &child_id) in self.children.iter().enumerate() {
                    if !tree.is_visible(child_id) {
                        continue;
                    }

                    let is_being_dragged = is_being_dragged(ui.ctx(), child_id);

                    let selected = self.is_active(child_id);
                    let id = child_id.egui_id();
>>>>>>> cc97c9c9

                scroll_state.prev_frame_left = true;

                consume -= LEFT_FRAME_SIZE;
            } else if scroll_state.offset.x > 0.0 {
                if scroll_state.prev_frame_left {
                    scroll_state.offset.x -= LEFT_FRAME_SIZE;
                }

                // Uncomment the following for an ~animated~ reveal.
                // consume -= scroll_state.offset.x;
            } else {
                scroll_state.prev_frame_left = false;
            }

            if scroll_state.consumed.x > scroll_state.available.x
                && (scroll_state.offset.x - RIGHT_FRAME_SIZE) < scroll_state.available.x
            {
                consume -= RIGHT_FRAME_SIZE;

                behavior.top_bar_right_ui(
                    &tree.tiles,
                    ui,
                    tile_id,
                    self,
                    scroll_state.offset.x,
                    &mut scroll_state.offset_delta.x,
                );
            }

            ui.set_clip_rect(ui.available_rect_before_wrap()); // Don't cover the `rtl_ui` buttons.

            let mut scroll_area_size = Vec2::ZERO;
            scroll_area_size.x = consume;
            scroll_area_size.y = ui.available_height();

            ui.allocate_ui_with_layout(
                scroll_area_size,
                egui::Layout::left_to_right(egui::Align::Center),
                |ui| {
                    let mut area = egui::ScrollArea::horizontal()
                        .scroll_bar_visibility(ScrollBarVisibility::AlwaysHidden)
                        .max_width(consume);

                    {
                        // Max is: [`ui.available_width()`]
                        if scroll_state.offset_delta.x >= ui.available_width() {
                            scroll_state.offset_delta.x = ui.available_width();
                        }

                        area = area.to_owned().horizontal_scroll_offset(
                            scroll_state.offset.x + scroll_state.offset_delta.x,
                        );

                        // Reset delta after use
                        scroll_state.offset_delta = Vec2::ZERO;
                    }

                    let output = area.show_viewport(ui, |ui, _| {
                        ui.with_layout(egui::Layout::left_to_right(egui::Align::Center), |ui| {
                            if !tree.is_root(tile_id) {
                                // Make the background behind the buttons draggable (to drag the parent container tile):
                                if ui
                                    .interact(
                                        ui.max_rect(),
                                        ui.id().with("background"),
                                        egui::Sense::drag(),
                                    )
                                    .on_hover_cursor(egui::CursorIcon::Grab)
                                    .drag_started()
                                {
                                    ui.memory_mut(|mem| mem.set_dragged_id(tile_id.id()));
                                }
                            }

                            for (i, &child_id) in self.children.iter().enumerate() {
                                let is_being_dragged = is_being_dragged(ui.ctx(), child_id);

                                let selected = self.is_active(child_id);
                                let id = child_id.id();

                                let response = behavior.tab_ui(
                                    &tree.tiles,
                                    ui,
                                    id,
                                    child_id,
                                    selected,
                                    is_being_dragged,
                                );
                                let response = response.on_hover_cursor(egui::CursorIcon::Grab);
                                if response.clicked() {
                                    next_active = Some(child_id);
                                    response.scroll_to_me(None)
                                }

                                if let Some(mouse_pos) = drop_context.mouse_pos {
                                    if drop_context.dragged_tile_id.is_some()
                                        && response.rect.contains(mouse_pos)
                                    {
                                        // Expand this tab - maybe the user wants to drop something into it!
                                        next_active = Some(child_id);
                                    }
                                }

                                button_rects.insert(child_id, response.rect);
                                if is_being_dragged {
                                    dragged_index = Some(i);
                                }
                            }
                        });
                    });

                    scroll_state.offset = output.state.offset;
                    scroll_state.consumed = output.content_size;
                    scroll_state.available = output.inner_rect.size();
                },
            );

            if scroll_state.offset.x > LEFT_FRAME_SIZE {
                ui.with_layout(egui::Layout::right_to_left(egui::Align::Center), |ui| {
                    behavior.top_bar_left_ui(
                        &tree.tiles,
                        ui,
                        tile_id,
                        self,
                        scroll_state.offset.x,
                        &mut scroll_state.offset_delta.x,
                    );
                });
            }

            ui.ctx()
                .memory_mut(|m| m.data.insert_temp(id, scroll_state));
        });

        // -----------
        // Drop zones:

        let preview_thickness = 6.0;
        let after_rect = |rect: Rect| {
            let dragged_size = if let Some(dragged_index) = dragged_index {
                // We actually know the size of this thing
                button_rects[&self.children[dragged_index]].size()
            } else {
                rect.size() // guess that the size is the same as the last button
            };
            Rect::from_min_size(
                rect.right_top() + vec2(ui.spacing().item_spacing.x, 0.0),
                dragged_size,
            )
        };
        super::linear::drop_zones(
            preview_thickness,
            &self.children,
            dragged_index,
            super::LinearDir::Horizontal,
            |tile_id| button_rects.get(&tile_id).copied(),
            |rect, i| {
                drop_context.suggest_rect(
                    InsertionPoint::new(tile_id, ContainerInsertion::Tabs(i)),
                    rect,
                );
            },
            after_rect,
        );

        next_active
    }

    pub(super) fn simplify_children(&mut self, mut simplify: impl FnMut(TileId) -> SimplifyAction) {
        self.children.retain_mut(|child| match simplify(*child) {
            SimplifyAction::Remove => false,
            SimplifyAction::Keep => true,
            SimplifyAction::Replace(new) => {
                if self.active == Some(*child) {
                    self.active = Some(new);
                }
                *child = new;
                true
            }
        });
    }

    /// Returns child index, if found.
    pub(crate) fn remove_child(&mut self, needle: TileId) -> Option<usize> {
        let index = self.children.iter().position(|&child| child == needle)?;
        self.children.remove(index);
        Some(index)
    }
}<|MERGE_RESOLUTION|>--- conflicted
+++ resolved
@@ -134,7 +134,6 @@
             // Add buttons such as "add new tab"
             ui.spacing_mut().item_spacing.x = 0.0; // Tabs have spacing built-in
 
-<<<<<<< HEAD
             let mut scroll_state: ScrollState = ui
                 .ctx()
                 .memory_mut(|m| m.data.get_temp::<ScrollState>(id))
@@ -161,35 +160,6 @@
                 if !scroll_state.prev_frame_left {
                     scroll_state.offset_delta.x += LEFT_FRAME_SIZE;
                 }
-=======
-            ui.with_layout(egui::Layout::left_to_right(egui::Align::Center), |ui| {
-                ui.set_clip_rect(ui.max_rect()); // Don't cover the `rtl_ui` buttons.
-
-                if !tree.is_root(tile_id) {
-                    // Make the background behind the buttons draggable (to drag the parent container tile):
-                    if ui
-                        .interact(
-                            ui.max_rect(),
-                            ui.id().with("background"),
-                            egui::Sense::drag(),
-                        )
-                        .on_hover_cursor(egui::CursorIcon::Grab)
-                        .drag_started()
-                    {
-                        ui.memory_mut(|mem| mem.set_dragged_id(tile_id.egui_id()));
-                    }
-                }
-
-                for (i, &child_id) in self.children.iter().enumerate() {
-                    if !tree.is_visible(child_id) {
-                        continue;
-                    }
-
-                    let is_being_dragged = is_being_dragged(ui.ctx(), child_id);
-
-                    let selected = self.is_active(child_id);
-                    let id = child_id.egui_id();
->>>>>>> cc97c9c9
 
                 scroll_state.prev_frame_left = true;
 
@@ -261,15 +231,19 @@
                                     .on_hover_cursor(egui::CursorIcon::Grab)
                                     .drag_started()
                                 {
-                                    ui.memory_mut(|mem| mem.set_dragged_id(tile_id.id()));
+                                    ui.memory_mut(|mem| mem.set_dragged_id(tile_id.egui_id()));
                                 }
                             }
 
                             for (i, &child_id) in self.children.iter().enumerate() {
+                                if !tree.is_visible(child_id) {
+                                    continue;
+                                }
+
                                 let is_being_dragged = is_being_dragged(ui.ctx(), child_id);
 
                                 let selected = self.is_active(child_id);
-                                let id = child_id.id();
+                                let id = child_id.egui_id();
 
                                 let response = behavior.tab_ui(
                                     &tree.tiles,
@@ -282,7 +256,6 @@
                                 let response = response.on_hover_cursor(egui::CursorIcon::Grab);
                                 if response.clicked() {
                                     next_active = Some(child_id);
-                                    response.scroll_to_me(None)
                                 }
 
                                 if let Some(mouse_pos) = drop_context.mouse_pos {

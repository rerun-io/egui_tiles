--- conflicted
+++ resolved
@@ -9,7 +9,7 @@
 };
 
 /// Tile that has its own egui viewport (native window).
-#[derive(Clone, PartialEq, Eq)]
+#[derive(Clone, Debug, PartialEq, Eq)]
 #[cfg_attr(feature = "serde", derive(serde::Deserialize, serde::Serialize))]
 pub struct ViewportTile {
     pub root: TileId,
@@ -50,21 +50,10 @@
     /// All the tiles in the tree.
     pub tiles: Tiles<Pane>,
 
-<<<<<<< HEAD
     /// Tiles that have their own viewports (native windows).
     /// They form their own roots.
     pub viewport_tiles: Vec<ViewportTile>,
-}
-
-impl<Pane> Default for Tree<Pane> {
-    // An empty tree
-    fn default() -> Self {
-        Self {
-            root: None,
-            tiles: Default::default(),
-            viewport_tiles: Default::default(),
-        }
-=======
+
     /// When finite, this values contains the exact height of this tree
     #[cfg_attr(
         feature = "serde",
@@ -92,7 +81,6 @@
         serializer.serialize_none()
     } else {
         serializer.serialize_some(t)
->>>>>>> 2bddbbd4
     }
 }
 
@@ -142,6 +130,7 @@
             id,
             root,
             tiles,
+            viewport_tiles,
             width,
             height,
         } = self;
@@ -149,6 +138,7 @@
         if let Some(root) = root {
             writeln!(f, "Tree {{")?;
             writeln!(f, "    id: {id:?}")?;
+            writeln!(f, "    viewport_tiles: {viewport_tiles:?}")?;
             writeln!(f, "    width: {width:?}")?;
             writeln!(f, "    height: {height:?}")?;
             format_tile(f, tiles, 1, *root)?;
@@ -171,6 +161,7 @@
             id: id.into(),
             root: None,
             tiles: Default::default(),
+            viewport_tiles: Default::default(),
             width: f32::INFINITY,
             height: f32::INFINITY,
         }
@@ -186,12 +177,9 @@
             id: id.into(),
             root: Some(root),
             tiles,
-<<<<<<< HEAD
             viewport_tiles: Default::default(),
-=======
             width: f32::INFINITY,
             height: f32::INFINITY,
->>>>>>> 2bddbbd4
         }
     }
 
@@ -287,7 +275,6 @@
     }
 
     #[inline]
-<<<<<<< HEAD
     pub fn roots(&self) -> Vec<TileId> {
         let mut roots = self
             .viewport_tiles
@@ -300,8 +287,7 @@
         roots
     }
 
-=======
->>>>>>> 2bddbbd4
+    #[inline]
     pub fn is_root(&self, tile: TileId) -> bool {
         self.root == Some(tile)
     }
@@ -309,6 +295,7 @@
     /// Tiles are visible by default.
     ///
     /// Invisible tiles still retain their place in the tile hierarchy.
+    #[inline]
     pub fn is_visible(&self, tile_id: TileId) -> bool {
         self.tiles.is_visible(tile_id)
     }
@@ -532,7 +519,6 @@
         };
 
         // Preview what is being dragged:
-<<<<<<< HEAD
         let preview_size = egui::vec2(300.0, 200.0);
         let preview_id = egui::Id::new((dragged_tile_id, "preview"));
         if ui.ctx().screen_rect().contains(mouse_pos) {
@@ -554,22 +540,14 @@
             };
 
             // Spawn the new viewport tile right away, to get a nice preview for it:
-            ui.memory_mut(|mem| mem.stop_dragging());
-
-            behavior.on_edit();
+            ui.ctx().stop_dragging();
+
+            behavior.on_edit(EditAction::TileDragged);
             self.remove_tile_id_from_parent(dragged_tile_id);
             self.viewport_tiles.push(ViewportTile {
                 root: dragged_tile_id,
                 screen_pos,
                 dragged: true,
-=======
-        egui::Area::new(ui.id().with((dragged_tile_id, "preview")))
-            .pivot(egui::Align2::CENTER_CENTER)
-            .current_pos(mouse_pos)
-            .interactable(false)
-            .show(ui.ctx(), |ui| {
-                behavior.drag_ui(&self.tiles, ui, dragged_tile_id);
->>>>>>> 2bddbbd4
             });
         }
 
@@ -599,11 +577,8 @@
         }
 
         if ui.input(|i| i.pointer.any_released()) {
-<<<<<<< HEAD
-            ui.memory_mut(|mem| mem.stop_dragging());
-
-=======
->>>>>>> 2bddbbd4
+            ui.ctx().stop_dragging();
+
             if let Some(insertion_point) = drop_context.best_insertion {
                 behavior.on_edit(EditAction::TileDropped);
                 self.move_tile(dragged_tile_id, insertion_point, false);
@@ -628,16 +603,10 @@
                 }
             }
 
-<<<<<<< HEAD
-        if options.all_panes_must_have_tabs {
-            for root in self.roots() {
-                self.tiles.make_all_panes_children_of_tabs(false, root);
-=======
             if options.all_panes_must_have_tabs {
-                if let Some(tile_id) = self.root {
-                    self.tiles.make_all_panes_children_of_tabs(false, tile_id);
-                }
->>>>>>> 2bddbbd4
+                for root in self.roots() {
+                    self.tiles.make_all_panes_children_of_tabs(false, root);
+                }
             }
         }
     }
